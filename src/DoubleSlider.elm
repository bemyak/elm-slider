--- conflicted
+++ resolved
@@ -42,14 +42,10 @@
     , dragStartPosition : Float
     , thumbParentWidth : Float
     , overlapThreshold : Float
-<<<<<<< HEAD
-    , formatter : Float -> String
-    , ratio : Float
-=======
     , minFormatter : Float -> String
     , maxFormatter : Float -> String
     , currentRangeFormatter : Float -> Float -> Float -> Float -> String
->>>>>>> 849e9938
+    , ratio : Float
     }
 
 
@@ -85,14 +81,10 @@
     , thumbStartingPosition = 0
     , thumbParentWidth = 0
     , dragStartPosition = 0
-<<<<<<< HEAD
-    , formatter = config.formatter
-    , ratio = 1
-=======
     , minFormatter = toString
     , maxFormatter = toString
     , currentRangeFormatter = defaultCurrentRangeFormatter
->>>>>>> 849e9938
+    , ratio = 1
     }
 
 
